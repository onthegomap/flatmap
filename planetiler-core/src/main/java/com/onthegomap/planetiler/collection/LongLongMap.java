--- conflicted
+++ resolved
@@ -44,36 +44,22 @@
    * @return A longlong map instance
    * @throws IllegalArgumentException if {@code name} or {@code storage} is not valid
    */
-<<<<<<< HEAD
-  static LongLongMap from(String name, String storage, Path path) {
+  static LongLongMap from(String name, String storage, Path path, boolean madvise) {
     // TODO turn these storage and long long map types into enums
     if ("array".equals(name)) {
       FileUtils.createDirectory(path);
       return new ArrayLongLongMapMmap(path.resolve("nodes"));
     }
 
-    boolean ram = switch (storage) {
-      case "ram", "direct" -> true;
-      case "mmap" -> false;
-      default -> throw new IllegalArgumentException("Unexpected storage value: " + storage);
-    };
+    boolean ram = isRam(storage);
     boolean direct = "direct".equals(storage);
 
     return switch (name) {
       case "noop" -> noop();
       case "sortedtable" -> ram ? (direct ? newDirectSortedTable() : newInMemorySortedTable()) :
-        newDiskBackedSortedTable(path);
+        newDiskBackedSortedTable(path, madvise);
       case "sparsearray" -> ram ? (direct ? newDirectSparseArray() : newInMemorySparseArray()) :
-        newDiskBackedSparseArray(path);
-=======
-  static LongLongMap from(String name, String storage, Path path, boolean madvise) {
-    boolean ram = isRam(storage);
-
-    return switch (name) {
-      case "noop" -> noop();
-      case "sortedtable" -> ram ? newInMemorySortedTable() : newDiskBackedSortedTable(path, madvise);
-      case "sparsearray" -> ram ? newInMemorySparseArray() : newDiskBackedSparseArray(path, madvise);
->>>>>>> 0a064797
+        newDiskBackedSparseArray(path, madvise);
       default -> throw new IllegalArgumentException("Unexpected value: " + name);
     };
   }
@@ -132,14 +118,10 @@
   static LongLongMap noop() {
     return new ParallelWrites() {
       @Override
-<<<<<<< HEAD
       public Writer newWriter() {
         return (key, value) -> {
         };
       }
-=======
-      public void put(long key, long value) {}
->>>>>>> 0a064797
 
       @Override
       public long get(long key) {
