package com.onthegomap.planetiler.reader.parquet;

import com.onthegomap.planetiler.reader.FileFormatException;
import java.util.ArrayList;
import java.util.HashMap;
import java.util.List;
import java.util.Locale;
import java.util.Map;
import java.util.Set;
import java.util.stream.Collectors;
import org.apache.parquet.io.api.Converter;
import org.apache.parquet.io.api.GroupConverter;
import org.apache.parquet.io.api.PrimitiveConverter;
import org.apache.parquet.io.api.RecordMaterializer;
import org.apache.parquet.schema.LogicalTypeAnnotation;
import org.apache.parquet.schema.MessageType;
import org.apache.parquet.schema.PrimitiveType;
import org.apache.parquet.schema.Type;

/**
 * Simple converter for parquet datatypes that maps all structs to {@code Map<String, Object>} and handles deserializing
 * <a href="https://github.com/apache/parquet-format/blob/master/LogicalTypes.md#nested-types">list and map nested
 * types</a> into java {@link List Lists} and {@link Map Maps}.
 */
public class ParquetRecordConverter extends RecordMaterializer<Map<String, Object>> {

  private final StructConverter root;
  private Map<String, Object> map;

  ParquetRecordConverter(MessageType schema, GeoParquetMetadata geoParquetMetadata) {
    root = new StructConverter(new Context(schema, geoParquetMetadata)) {
      @Override
      public void start() {
        var group = new MapGroup(schema.getFieldCount());
        context.current = group;
        map = group.getMap();
      }
    };
    if (geoParquetMetadata != null) {
      validateGeometryColumn(schema, geoParquetMetadata);
    }
  }

  private void validateGeometryColumn(MessageType schema, GeoParquetMetadata geoParquetMetadata) {
    var primary = geoParquetMetadata.primaryColumnMetadata();
    String geoColumn = geoParquetMetadata.primaryColumn();
    var colSchema = schema.getType(geoColumn);
    var encoding = primary.encoding();
    switch (encoding) {
      case "WKT" -> require(
        colSchema.isPrimitive() &&
          colSchema.asPrimitiveType().getPrimitiveTypeName() == PrimitiveType.PrimitiveTypeName.BINARY &&
          colSchema.getLogicalTypeAnnotation() == LogicalTypeAnnotation.stringType(),
        "String type required for wkt-encoded geometry column " + geoColumn + " got: " + colSchema);
      case "WKB" -> require(
        colSchema.isPrimitive() &&
          colSchema.asPrimitiveType().getPrimitiveTypeName() == PrimitiveType.PrimitiveTypeName.BINARY &&
          colSchema.getLogicalTypeAnnotation() == null,
        "Binary type required for wkb-encoded geometry column " + geoColumn + " got: " + colSchema);
      case "point" ->
        requireConverter(encoding, geoColumn,
          GeoArrowCoordinateConverter.class, 0, "Coordinate");
      case "multipoint" ->
        requireConverter(encoding, geoColumn,
          GeoArrowCoordinateConverter.class, 1, "list<Coordinate>");
      case "linestring" ->
        requireConverter(encoding, geoColumn,
          GeoArrowCoordinateSequenceConverter.class, 0, "list<Coordinate>");
      case "multilinestring", "polygon" ->
        requireConverter(encoding, geoColumn,
          GeoArrowCoordinateSequenceConverter.class, 1, "list<list<Coordinate>>");
      case "multipolygon" ->
        requireConverter(encoding, geoColumn,
          GeoArrowCoordinateSequenceConverter.class, 2, "list<list<list<Coordinate>>>");
      case null, default -> throw new FileFormatException("Unexpected geoparquet geometry encoding: " + encoding);
    }
  }

  private void requireConverter(String encoding, String column,
    Class<?> clazz, int nesting, String pretty) {
    var colSchema = root.context.type.asGroupType().getType(column);
    var colIdx = root.context.type.asGroupType().getFieldIndex(column);
    Converter converter = root.converters[colIdx];
    for (int i = 0; i < nesting; i++) {
      converter = getListElement(converter);
    }
    require(
      clazz.isInstance(converter),
      pretty + " type required for geoarrow " + encoding + " column " + column + " got: " + colSchema);
  }

  private static Converter getListElement(Converter converter) {
    return (converter instanceof ListConverter lc && lc.getConverter(0) instanceof ListElementConverter lec) ?
      lec.getConverter(0) : null;
  }

  private static void require(boolean condition, String message) {
    if (!condition) {
      throw new FileFormatException(message);
    }
  }

  ParquetRecordConverter(MessageType schema) {
    this(schema, null);
  }

  @Override
  public Map<String, Object> getCurrentRecord() {
    return map;
  }

  @Override
  public void skipCurrentRecord() {
    root.context.current = null;
  }

  @Override
  public GroupConverter getRootConverter() {
    return root;
  }


  interface Group {
    // TODO handle repeated when processing schema, not elements
    void add(Object key, Object value, boolean repeated);

    Object value();
  }

  private static class ListConverter extends StructConverter {

    ListConverter(Context context) {
      super(context);
    }

    @Override
    protected Converter makeConverter(Context child) {
      if ((child.named("list") || child.named("array")) &&
        (child.onlyField("element") || child.onlyField("array_element"))) {
        return new ListElementConverter(child.hoist());
      }
      return super.makeConverter(child);
    }

    @Override
    public void start() {
      context.current = new ListGroup();
      context.acceptCurrentValue();
    }
  }

  private static class GeoArrowCoordinateSequenceConverter extends StructConverter {

    private final int dims;
    private CoordinateSequenceBuilder currentSequence;
    private int idx;

    GeoArrowCoordinateSequenceConverter(Context context) {
      super(context);
      this.dims = context.type.asGroupType()
        .getType(0).asGroupType()
        .getType(0).asGroupType()
        .getFieldCount();
    }

    @Override
    protected Converter makeConverter(Context child) {
      return new StructConverter(child) {

        @Override
<<<<<<< HEAD
        public void start() {}
=======
        public void start() {
          // don't start a new struct
        }
>>>>>>> 837f92d5

        @Override
        protected Converter makeConverter(Context child) {
          return new StructConverter(child) {

            @Override
<<<<<<< HEAD
            public void start() {}
=======
            public void start() {
              // don't start a new struct
            }
>>>>>>> 837f92d5

            @Override
            public void end() {
              idx++;
            }

            private PrimitiveConverter ordinateSetter(int ordinate) {
              return new PrimitiveConverter() {
                @Override
                public void addDouble(double value) {
                  currentSequence.setOrdinate(idx, ordinate, value);
                }
              };
            }

            @Override
            protected Converter makeConverter(Context child) {
              return switch (child.type.getName()) {
                case "x" -> ordinateSetter(0);
                case "y" -> ordinateSetter(1);
                case "z" -> ordinateSetter(2);
                case "m" -> ordinateSetter(3);
                default -> throw new IllegalStateException("Unexpected value: " + child.type.getName());
              };
            }
          };
        }
      };
    }

    @Override
    public void start() {
      idx = 0;
      currentSequence = new CoordinateSequenceBuilder(dims);
      context.accept(currentSequence);
    }
  }

  private static class GeoArrowCoordinateConverter extends StructConverter {

    private final int dims;
    private CoordinateSequenceBuilder currentSequence;

    GeoArrowCoordinateConverter(Context context) {
      super(context);
      this.dims = context.type.asGroupType().getFieldCount();
    }

    private PrimitiveConverter ordinateSetter(int ordinate) {
      return new PrimitiveConverter() {
        @Override
        public void addDouble(double value) {
          currentSequence.setOrdinate(0, ordinate, value);
        }
      };
    }

    @Override
    protected Converter makeConverter(Context child) {
<<<<<<< HEAD
      class CoordinateSetter extends PrimitiveConverter {
        @Override
        public void addDouble(double value) {
          super.addDouble(value);
        }
      }
=======
>>>>>>> 837f92d5
      return switch (child.type.getName()) {
        case "x" -> ordinateSetter(0);
        case "y" -> ordinateSetter(1);
        case "z" -> ordinateSetter(2);
        case "m" -> ordinateSetter(3);
        default -> throw new IllegalStateException("Unexpected value: " + child.type.getName());
      };
    }

    @Override
    public void start() {
      currentSequence = new CoordinateSequenceBuilder(dims);
      context.accept(currentSequence);
    }
  }

  private static class ListElementConverter extends StructConverter {

    ListElementConverter(Context context) {
      super(context);
    }

    @Override
    public void start() {
      context.current = new ItemGroup();
    }

    @Override
    public void end() {
      context.acceptCurrentValue();
    }
  }

  private static class MapConverter extends StructConverter {

    MapConverter(Context context) {
      super(context);
    }

    @Override
    protected Converter makeConverter(Context child) {
      if (context.getFieldCount() == 1) {
        Type type = child.type;
        String onlyFieldName = type.getName().toLowerCase(Locale.ROOT);
        if (!type.isPrimitive() && type.asGroupType().getFieldCount() == 2 &&
          (onlyFieldName.equals("key_value") || onlyFieldName.equals("map"))) {
          return new MapEntryConverter(child.repeated(false));
        }
      }
      return super.makeConverter(child);
    }

    @Override
    public void start() {
      context.current = new MapGroup();
      context.acceptCurrentValue();
    }
  }

  private static class MapEntryConverter extends StructConverter {
    MapEntryGroup entry;

    MapEntryConverter(Context context) {
      super(context);
    }

    @Override
    public void start() {
      context.current = entry = new MapEntryGroup();
    }

    @Override
    public void end() {
      if (entry.v != null && entry.k != null) {
        context.accept(entry.k, entry.v);
      }
    }
  }

  static class StructConverter extends GroupConverter {

    final Context context;
    private final Converter[] converters;

    StructConverter(Context context) {
      this.context = context;
      int count = context.type.asGroupType().getFieldCount();
      converters = new Converter[count];
      for (int i = 0; i < count; i++) {
        converters[i] = makeConverter(context.field(i));
      }
    }

    protected Converter makeConverter(Context child) {
      Type type = child.type;
      LogicalTypeAnnotation logical = type.getLogicalTypeAnnotation();
      if (!type.isPrimitive()) {
        if (child.isGeoArrowCoordSeq()) {
          return new GeoArrowCoordinateSequenceConverter(child);
        } else if (child.isGeoArrowCoordinate()) {
          return new GeoArrowCoordinateConverter(child);
        }
        return switch (logical) {
          case LogicalTypeAnnotation.ListLogicalTypeAnnotation ignored ->
            // If the repeated field is not a group, then its type is the element type and elements are required.
            // If the repeated field is a group with multiple fields, then its type is the element type and elements are required.
            // If the repeated field is a group with one field and is named either array or uses the LIST-annotated group's name with _tuple appended then the repeated type is the element type and elements are required.
            // Otherwise, the repeated field's type is the element type with the repeated field's repetition.
            new ListConverter(child);
          case LogicalTypeAnnotation.MapLogicalTypeAnnotation ignored ->
            // The outer-most level must be a group annotated with MAP that contains a single field named key_value. The repetition of this level must be either optional or required and determines whether the list is nullable.
            // The middle level, named key_value, must be a repeated group with a key field for map keys and, optionally, a value field for map values.
            // The key field encodes the map's key type. This field must have repetition required and must always be present.
            // The value field encodes the map's value type and repetition. This field can be required, optional, or omitted.
            new MapConverter(child);
          case LogicalTypeAnnotation.MapKeyValueTypeAnnotation ignored ->
            new MapConverter(child);
          case null, default -> new StructConverter(child);
        };
      }
      return ParquetPrimitiveConverter.of(child);
    }

    @Override
    public Converter getConverter(int fieldIndex) {
      return converters[fieldIndex];
    }

    @Override
    public void start() {
      context.current = new MapGroup(context.getFieldCount());
      context.acceptCurrentValue();
    }

    @Override
    public void end() {
      // by default, don't need to do anything
    }
  }

  private static class MapGroup implements Group {

    private final Map<Object, Object> map;

    MapGroup() {
      this(10);
    }

    MapGroup(int size) {
      map = HashMap.newHashMap(size * 2);
    }

    @Override
    public void add(Object key, Object value, boolean repeated) {
      if (repeated) {
        List<Object> items = (List<Object>) map.computeIfAbsent(key, n -> new ArrayList<>());
        items.add(value);
      } else {
        if (map.put(key, value) != null) {
          throw new IllegalStateException("Multiple values for " + key);
        }
      }
    }

    @Override
    public String toString() {
      return "MapGroup" + map;
    }

    public Map<String, Object> getMap() {
      return (Map<String, Object>) (Map<?, Object>) map;
    }

    @Override
    public Object value() {
      return map;
    }
  }

  private static class ListGroup implements Group {

    private final List<Object> list = new ArrayList<>();

    @Override
    public void add(Object key, Object value, boolean repeated) {
      list.add(value);
    }

    @Override
    public String toString() {
      return "ListGroup" + list;
    }

    @Override
    public Object value() {
      return list;
    }
  }

  private static class ItemGroup implements Group {

    private Object item;

    @Override
    public void add(Object key, Object value, boolean repeated) {
      if (repeated) {
        if (item == null) {
          item = new ArrayList<>();
        }
        ((List<Object>) item).add(value);
      } else {
        item = value;
      }
    }

    @Override
    public String toString() {
      return "ItemGroup{" + item + '}';
    }

    @Override
    public Object value() {
      return item;
    }
  }

  private static class MapEntryGroup implements Group {

    private Object k;
    private Object v;

    @Override
    public void add(Object key, Object value, boolean repeated) {
      if ("key".equals(key)) {
        k = value;
      } else if ("value".equals(key)) {
        v = value;
      } else if (k == null) {
        k = value;
      } else {
        v = value;
      }
    }

    @Override
    public String toString() {
      return "MapEntryGroup{" + k + '=' + v + '}';
    }

    @Override
    public Object value() {
      throw new UnsupportedOperationException();
    }
  }

  /** Constructs java objects from parquet records at read-time. */
  static final class Context {

    final Context parent;
    final String fieldOnParent;
    final Type type;
    final boolean repeated;
    private final int fieldCount;
    private GeoParquetMetadata metadata;
    Group current;

    Context(Context parent, String fieldOnParent, Type type, boolean repeated) {
      this.parent = parent;
      this.fieldOnParent = fieldOnParent;
      this.type = type;
      this.repeated = repeated;
      this.fieldCount = type.isPrimitive() ? 0 : type.asGroupType().getFieldCount();
    }

    public Context(Context newParent, Type type) {
      this(newParent, type, null);
    }

    public Context(Context newParent, Type type, GeoParquetMetadata metadata) {
      this(newParent, type.getName(), type, type.isRepetition(Type.Repetition.REPEATED));
      this.metadata = metadata;
    }

    public Context(MessageType schema, GeoParquetMetadata metadata) {
      this(null, schema, metadata);
    }

    public Context field(int i) {
      return new Context(this, type.asGroupType().getType(i));
    }

    /** Returns a new context that flattens-out this level of the hierarchy and writes values into the parent field. */
    public Context hoist() {
      return new Context(parent, parent.fieldOnParent, type, repeated);
    }

    public void acceptCurrentValue() {
      accept(current.value());
    }

    public void accept(Object value) {
      parent.current.add(fieldOnParent, value, repeated);
    }

    public int getFieldCount() {
      return fieldCount;
    }

    public void accept(Object k, Object v) {
      parent.current.add(k, v, repeated);
    }

    public Context repeated(boolean newRepeated) {
      return new Context(parent, fieldOnParent, type, newRepeated);
    }

    public boolean named(String name) {
      return type.getName().equalsIgnoreCase(name);
    }

    boolean onlyField(String name) {
      return !type.isPrimitive() && fieldCount == 1 &&
        type.asGroupType().getFieldName(0).equalsIgnoreCase(name);
    }

    public Type type() {
      return type;
    }

    @Override
    public String toString() {
      return "Context[" +
        "parent=" + parent + ", " +
        "fieldOnParent=" + fieldOnParent + ", " +
        "type=" + type + ", " +
        "repeated=" + repeated + ']';
    }

    public boolean isGeoArrowCoordSeq() {
      String geoArrowType = getGeoArrowType();
      if (geoArrowType == null || geoArrowType.contains("point")) {
        return false;
      }
      if (type.isPrimitive() || type.asGroupType().getFieldCount() != 1 ||
        type.getLogicalTypeAnnotation() != LogicalTypeAnnotation.listType()) {
        return false;
      }
      var repeatedElement = this.type.asGroupType().getType(0);
      if (!repeatedElement.isRepetition(Type.Repetition.REPEATED) || repeatedElement.isPrimitive() ||
        repeatedElement.asGroupType().getFieldCount() != 1) {
        return false;
      }
<<<<<<< HEAD
      return isGeoarrowCoordinate(repeatedElement.asGroupType().getType(0));
=======
      return isGeoArrowCoordinate(repeatedElement.asGroupType().getType(0));
>>>>>>> 837f92d5
    }

    public boolean isGeoArrowCoordinate() {
      String geoArrowType = getGeoArrowType();
<<<<<<< HEAD
      return geoArrowType != null && geoArrowType.contains("point") && isGeoarrowCoordinate(type);
=======
      return geoArrowType != null && geoArrowType.contains("point") && isGeoArrowCoordinate(type);
>>>>>>> 837f92d5
    }

    private String getGeoArrowType() {
      if (parent == null) {
        return null;
      } else if (parent.metadata != null) {
        var column = parent.metadata.columns().get(type.getName());
        return column == null ? null : column.getGeoArrowType();
      } else {
        return parent.getGeoArrowType();
      }
    }

<<<<<<< HEAD
    private static boolean isGeoarrowCoordinate(Type struct) {
=======
    private static boolean isGeoArrowCoordinate(Type struct) {
>>>>>>> 837f92d5
      if (struct.isPrimitive()) {
        return false;
      }
      var group = struct.asGroupType();
      var names = group.getFields().stream().map(Type::getName).collect(Collectors.toSet());
      var types = group.getFields().stream()
        .map(d -> d.isPrimitive() ? d.asPrimitiveType().getPrimitiveTypeName() : null).collect(Collectors.toSet());
      return types.equals(Set.of(PrimitiveType.PrimitiveTypeName.DOUBLE)) &&
        (names.equals(Set.of("x", "y")) || names.equals(Set.of("x", "y", "z")) ||
          names.equals(Set.of("x", "y", "z", "m")));
    }
  }
}<|MERGE_RESOLUTION|>--- conflicted
+++ resolved
@@ -168,26 +168,18 @@
       return new StructConverter(child) {
 
         @Override
-<<<<<<< HEAD
-        public void start() {}
-=======
         public void start() {
           // don't start a new struct
         }
->>>>>>> 837f92d5
 
         @Override
         protected Converter makeConverter(Context child) {
           return new StructConverter(child) {
 
             @Override
-<<<<<<< HEAD
-            public void start() {}
-=======
             public void start() {
               // don't start a new struct
             }
->>>>>>> 837f92d5
 
             @Override
             public void end() {
@@ -247,15 +239,6 @@
 
     @Override
     protected Converter makeConverter(Context child) {
-<<<<<<< HEAD
-      class CoordinateSetter extends PrimitiveConverter {
-        @Override
-        public void addDouble(double value) {
-          super.addDouble(value);
-        }
-      }
-=======
->>>>>>> 837f92d5
       return switch (child.type.getName()) {
         case "x" -> ordinateSetter(0);
         case "y" -> ordinateSetter(1);
@@ -608,20 +591,12 @@
         repeatedElement.asGroupType().getFieldCount() != 1) {
         return false;
       }
-<<<<<<< HEAD
-      return isGeoarrowCoordinate(repeatedElement.asGroupType().getType(0));
-=======
       return isGeoArrowCoordinate(repeatedElement.asGroupType().getType(0));
->>>>>>> 837f92d5
     }
 
     public boolean isGeoArrowCoordinate() {
       String geoArrowType = getGeoArrowType();
-<<<<<<< HEAD
-      return geoArrowType != null && geoArrowType.contains("point") && isGeoarrowCoordinate(type);
-=======
       return geoArrowType != null && geoArrowType.contains("point") && isGeoArrowCoordinate(type);
->>>>>>> 837f92d5
     }
 
     private String getGeoArrowType() {
@@ -635,11 +610,7 @@
       }
     }
 
-<<<<<<< HEAD
-    private static boolean isGeoarrowCoordinate(Type struct) {
-=======
     private static boolean isGeoArrowCoordinate(Type struct) {
->>>>>>> 837f92d5
       if (struct.isPrimitive()) {
         return false;
       }
