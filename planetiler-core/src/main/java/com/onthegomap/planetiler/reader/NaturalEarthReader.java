package com.onthegomap.planetiler.reader;

import static com.onthegomap.planetiler.util.Exceptions.throwFatalException;

import com.onthegomap.planetiler.Profile;
import com.onthegomap.planetiler.collection.FeatureGroup;
import com.onthegomap.planetiler.config.PlanetilerConfig;
import com.onthegomap.planetiler.geo.GeoUtils;
import com.onthegomap.planetiler.stats.Stats;
import com.onthegomap.planetiler.util.FileUtils;
import com.onthegomap.planetiler.util.LogUtil;
import java.io.IOException;
import java.net.URLEncoder;
import java.nio.charset.StandardCharsets;
import java.nio.file.FileSystems;
import java.nio.file.Files;
import java.nio.file.Path;
import java.nio.file.StandardCopyOption;
import java.sql.Connection;
import java.sql.DriverManager;
import java.sql.ResultSet;
import java.sql.SQLException;
import java.sql.Statement;
import java.util.ArrayList;
import java.util.HashMap;
import java.util.List;
import java.util.function.Consumer;
import java.util.regex.Pattern;
import org.locationtech.jts.geom.Geometry;
import org.slf4j.Logger;
import org.slf4j.LoggerFactory;

/**
 * Utility that reads {@link SourceFeature SourceFeatures} from the geometries contained in a Natural Earth sqlite
 * distribution.
 *
 * @see <a href="https://www.naturalearthdata.com/">Natural Earth</a>
 */
public class NaturalEarthReader extends SimpleReader<SimpleFeature> {

  private static final Pattern VALID_TABLE_NAME = Pattern.compile("ne_[a-z0-9_]+", Pattern.CASE_INSENSITIVE);
  private static final Logger LOGGER = LoggerFactory.getLogger(NaturalEarthReader.class);

  private final Connection conn;
  private final boolean keepUnzipped;
  private Path extracted;

  static {
    // make sure sqlite driver loaded
    try {
      Class.forName("org.sqlite.JDBC");
    } catch (ClassNotFoundException e) {
      throw new IllegalStateException("sqlite JDBC driver not found");
    }
  }

  NaturalEarthReader(String sourceName, Path input, Path tmpDir, boolean keepUnzipped) {
    super(sourceName);
    this.keepUnzipped = keepUnzipped;

    LogUtil.setStage(sourceName);
    try {
      conn = open(input, tmpDir);
    } catch (IOException | SQLException e) {
      throw new IllegalArgumentException(e);
    }
  }

  /**
   * Renders map features for all elements from a Natural Earth sqlite file, or zip file containing a sqlite file, based
   * on the mapping logic defined in {@code profile}.
   *
   * @param sourceName   string ID for this reader to use in logs and stats
   * @param sourcePath   path to the sqlite or zip file
   * @param tmpDir       directory to extract the sqlite file into (if input is a zip file).
   * @param writer       consumer for rendered features
   * @param config       user-defined parameters controlling number of threads and log interval
   * @param profile      logic that defines what map features to emit for each source feature
   * @param stats        to keep track of counters and timings
   * @param keepUnzipped to keep unzipped files around after running (speeds up subsequent runs, but uses more disk)
   * @throws IllegalArgumentException if a problem occurs reading the input file
   */
  public static void process(String sourceName, Path sourcePath, Path tmpDir, FeatureGroup writer,
    PlanetilerConfig config, Profile profile, Stats stats, boolean keepUnzipped) {
    SourceFeatureProcessor.processFiles(
      sourceName,
      List.of(sourcePath),
      path -> new NaturalEarthReader(sourceName, path, tmpDir, keepUnzipped),
      writer, config, profile, stats
    );
  }

  /** Returns a JDBC connection to the sqlite file. Input can be the sqlite file itself or a zip file containing it. */
  private Connection open(Path path, Path unzippedDir) throws IOException, SQLException {
    String uri = "jdbc:sqlite:" + path.toAbsolutePath();
    if (FileUtils.hasExtension(path, "zip")) {
      try (var zipFs = FileSystems.newFileSystem(path)) {
        var zipEntry = FileUtils.walkFileSystem(zipFs)
          .filter(Files::isRegularFile)
          .filter(entry -> FileUtils.hasExtension(entry, "sqlite"))
          .findFirst()
          .orElseThrow(() -> new IllegalArgumentException("No .sqlite file found inside " + path));
        extracted = unzippedDir.resolve(URLEncoder.encode(zipEntry.toString(), StandardCharsets.UTF_8));
        FileUtils.createParentDirectories(extracted);
        if (!keepUnzipped || FileUtils.isNewer(path, extracted)) {
          LOGGER.info("unzipping {} to {}", path.toAbsolutePath(), extracted);
          Files.copy(Files.newInputStream(zipEntry), extracted, StandardCopyOption.REPLACE_EXISTING);
        }
        if (!keepUnzipped) {
          extracted.toFile().deleteOnExit();
        }
      }
      uri = "jdbc:sqlite:" + extracted.toAbsolutePath();
    }
    return DriverManager.getConnection(uri);
  }

  private List<String> tableNames() {
    List<String> result = new ArrayList<>();
    try (ResultSet rs = conn.getMetaData().getTables(null, null, null, null)) {
      while (rs.next()) {
        String table = rs.getString("TABLE_NAME");
        if (VALID_TABLE_NAME.matcher(table).matches()) {
          result.add(table);
        }
      }
    } catch (SQLException e) {
      throwFatalException(e);
    }
    return result;
  }

  @Override
  public long getFeatureCount() {
    long numFeatures = 0;
    for (String table : tableNames()) {
      try (
        var stmt = conn.createStatement();
        @SuppressWarnings("java:S2077") // table name checked against a regex
        var result = stmt.executeQuery("SELECT COUNT(*) FROM %S WHERE GEOMETRY IS NOT NULL;".formatted(table))
      ) {
        numFeatures += result.getLong(1);
      } catch (SQLException e) {
        // maybe no GEOMETRY column?
      }
    }
    return numFeatures;
  }

  @Override
  public void readFeatures(Consumer<SimpleFeature> next) throws Exception {
    long id = 0;
    // pass every element in every table through the profile
    var tables = tableNames();
    for (int i = 0; i < tables.size(); i++) {
      String table = tables.get(i);
      LOGGER.trace("Naturalearth loading {}/{}: {}", i, tables.size(), table);

      try (Statement statement = conn.createStatement()) {
        @SuppressWarnings("java:S2077") // table name checked against a regex
        ResultSet rs = statement.executeQuery("SELECT * FROM %s;".formatted(table));
        String[] column = new String[rs.getMetaData().getColumnCount()];
        int geometryColumn = -1;
        int neIdColumn = -1;
        for (int c = 0; c < column.length; c++) {
          String name = rs.getMetaData().getColumnName(c + 1);
          column[c] = name;
          if ("GEOMETRY".equals(name)) {
            geometryColumn = c;
          } else if ("ne_id".equals(name)) {
            neIdColumn = c;
          }
        }
        if (geometryColumn >= 0) {
          while (rs.next()) {
            byte[] geometry = rs.getBytes(geometryColumn + 1);
            if (geometry == null) {
              continue;
            }

            long neId;
            if (neIdColumn >= 0) {
              neId = rs.getLong(neIdColumn + 1);
            } else {
              neId = id++;
            }

            // create the feature and pass to next stage
            Geometry latLonGeometry = GeoUtils.WKB_READER.read(geometry);
<<<<<<< HEAD
            SimpleFeature readerGeometry = SimpleFeature.create(latLonGeometry, new HashMap<>(column.length - 1),
              sourceName, table, neId);
=======
            SimpleFeature readerGeometry = SimpleFeature.create(latLonGeometry, HashMap.newHashMap(column.length - 1),
              sourceName, table, ++id);
>>>>>>> 9f960022
            for (int c = 0; c < column.length; c++) {
              if (c != geometryColumn) {
                Object value = rs.getObject(c + 1);
                String key = column[c];
                readerGeometry.setTag(key, value);
              }
            }
            next.accept(readerGeometry);
          }
        }
      }
    }
  }

  @Override
  public void close() {
    try {
      conn.close();
    } catch (SQLException e) {
      LOGGER.error("Error closing sqlite file", e);
    }
    if (!keepUnzipped && extracted != null) {
      FileUtils.deleteFile(extracted);
    }
  }
}<|MERGE_RESOLUTION|>--- conflicted
+++ resolved
@@ -187,13 +187,8 @@
 
             // create the feature and pass to next stage
             Geometry latLonGeometry = GeoUtils.WKB_READER.read(geometry);
-<<<<<<< HEAD
-            SimpleFeature readerGeometry = SimpleFeature.create(latLonGeometry, new HashMap<>(column.length - 1),
+            SimpleFeature readerGeometry = SimpleFeature.create(latLonGeometry, HashMap.newHashMap(column.length - 1),
               sourceName, table, neId);
-=======
-            SimpleFeature readerGeometry = SimpleFeature.create(latLonGeometry, HashMap.newHashMap(column.length - 1),
-              sourceName, table, ++id);
->>>>>>> 9f960022
             for (int c = 0; c < column.length; c++) {
               if (c != geometryColumn) {
                 Object value = rs.getObject(c + 1);
