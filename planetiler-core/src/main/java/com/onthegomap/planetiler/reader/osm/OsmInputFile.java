--- conflicted
+++ resolved
@@ -1,14 +1,8 @@
 package com.onthegomap.planetiler.reader.osm;
 
 import com.onthegomap.planetiler.config.Bounds;
-<<<<<<< HEAD
 import com.onthegomap.planetiler.util.DiskBacked;
 import com.onthegomap.planetiler.util.FileUtils;
-import com.onthegomap.planetiler.worker.WorkerPipeline;
-import java.io.BufferedInputStream;
-import java.io.DataInputStream;
-=======
->>>>>>> 8a6997f9
 import java.io.IOException;
 import java.io.UncheckedIOException;
 import java.nio.ByteBuffer;
@@ -28,13 +22,9 @@
  *
  * @see <a href="https://wiki.openstreetmap.org/wiki/PBF_Format">OSM PBF Format</a>
  */
-<<<<<<< HEAD
-public class OsmInputFile implements Bounds.Provider, OsmSource, DiskBacked {
-=======
-public class OsmInputFile implements Bounds.Provider, Supplier<OsmBlockSource> {
+public class OsmInputFile implements Bounds.Provider, Supplier<OsmBlockSource>, DiskBacked {
 
   private static final Logger LOGGER = LoggerFactory.getLogger(OsmInputFile.class);
->>>>>>> 8a6997f9
 
   private final Path path;
   private final boolean lazy;
@@ -133,6 +123,11 @@
   @Override
   public OsmBlockSource get() {
     return lazy ? new LazyReader() : new EagerReader();
+  }
+
+  @Override
+  public long diskUsageBytes() {
+    return FileUtils.size(path);
   }
 
   private FileChannel openChannel() {
@@ -179,14 +174,6 @@
     }
   }
 
-<<<<<<< HEAD
-  @Override
-  public long diskUsageBytes() {
-    return FileUtils.size(path);
-  }
-
-  private record ReaderElementSink(Consumer<ReaderElement> queue) implements Sink {
-=======
   /**
    * An OSM block reader that iterates through the input file in a single thread, skipping over each block and just
    * passing the position/offset to workers so they can read the contents from disk in parallel.
@@ -196,7 +183,6 @@
   private class LazyReader implements OsmBlockSource {
 
     FileChannel lazyReadChannel = openChannel();
->>>>>>> 8a6997f9
 
     @Override
     public void forEachBlock(Consumer<Block> consumer) {
