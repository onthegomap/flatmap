package com.onthegomap.planetiler.render;

import com.onthegomap.planetiler.FeatureCollector;
import com.onthegomap.planetiler.VectorTile;
import com.onthegomap.planetiler.config.PlanetilerConfig;
import com.onthegomap.planetiler.geo.DouglasPeuckerSimplifier;
import com.onthegomap.planetiler.geo.GeoUtils;
import com.onthegomap.planetiler.geo.GeometryException;
import com.onthegomap.planetiler.geo.TileCoord;
import com.onthegomap.planetiler.geo.TileExtents;
import com.onthegomap.planetiler.stats.Stats;
import java.io.Closeable;
import java.io.IOException;
import java.io.UncheckedIOException;
import java.util.List;
import java.util.Map;
import java.util.Optional;
<<<<<<< HEAD
import java.util.TreeMap;
=======
>>>>>>> 9f960022
import java.util.function.Consumer;
import org.locationtech.jts.geom.Coordinate;
import org.locationtech.jts.geom.CoordinateSequence;
import org.locationtech.jts.geom.Geometry;
import org.locationtech.jts.geom.GeometryCollection;
import org.locationtech.jts.geom.LineString;
import org.locationtech.jts.geom.MultiLineString;
import org.locationtech.jts.geom.MultiPoint;
import org.locationtech.jts.geom.MultiPolygon;
import org.locationtech.jts.geom.Point;
import org.locationtech.jts.geom.Polygon;
import org.locationtech.jts.geom.Polygonal;
import org.locationtech.jts.geom.impl.PackedCoordinateSequence;
import org.locationtech.jts.geom.util.AffineTransformation;
import org.slf4j.Logger;
import org.slf4j.LoggerFactory;

/**
 * Converts source features geometries to encoded vector tile features according to settings configured in the map
 * profile (like zoom range, min pixel size, output attributes and their zoom ranges).
 */
public class FeatureRenderer implements Consumer<FeatureCollector.Feature>, Closeable {
<<<<<<< HEAD

=======
>>>>>>> 9f960022
  private static final Logger LOGGER = LoggerFactory.getLogger(FeatureRenderer.class);
  private static final VectorTile.VectorGeometry FILL = VectorTile.encodeGeometry(GeoUtils.JTS_FACTORY
    .createPolygon(GeoUtils.JTS_FACTORY.createLinearRing(new PackedCoordinateSequence.Double(new double[]{
      -5, -5,
      261, -5,
      261, 261,
      -5, 261,
      -5, -5
    }, 2, 0))));
  private final PlanetilerConfig config;
  private final Consumer<RenderedFeature> consumer;
  private final Stats stats;
  private final Closeable closeable;

  /** Constructs a new feature render that will send rendered features to {@code consumer}. */
  public FeatureRenderer(PlanetilerConfig config, Consumer<RenderedFeature> consumer, Stats stats,
    Closeable closeable) {
    this.config = config;
    this.consumer = consumer;
    this.stats = stats;
    this.closeable = closeable;
  }

  public FeatureRenderer(PlanetilerConfig config, Consumer<RenderedFeature> consumer, Stats stats) {
    this(config, consumer, stats, null);
  }

  @Override
  public void accept(FeatureCollector.Feature feature) {
    renderGeometry(feature.getGeometry(), feature);
  }

  private void renderGeometry(Geometry geom, FeatureCollector.Feature feature) {
    if (geom.isEmpty()) {
      LOGGER.warn("Empty geometry {}", feature);
    } else if (geom instanceof Point point) {
      renderPoint(feature, point.getCoordinates());
    } else if (geom instanceof MultiPoint points) {
      renderPoint(feature, points);
    } else if (geom instanceof Polygon || geom instanceof MultiPolygon || geom instanceof LineString ||
      geom instanceof MultiLineString) {
      renderLineOrPolygon(feature, geom);
    } else if (geom instanceof GeometryCollection collection) {
      for (int i = 0; i < collection.getNumGeometries(); i++) {
        renderGeometry(collection.getGeometryN(i), feature);
      }
    } else {
      LOGGER.warn("Unrecognized JTS geometry type for {}: {}", feature.getClass().getSimpleName(),
        geom.getGeometryType());
    }
  }

  private void renderPoint(FeatureCollector.Feature feature, Coordinate... origCoords) {
<<<<<<< HEAD
    long id = feature.getSourceId();
=======
>>>>>>> 9f960022
    boolean hasLabelGrid = feature.hasLabelGrid();
    Coordinate[] coords = new Coordinate[origCoords.length];
    for (int i = 0; i < origCoords.length; i++) {
      coords[i] = origCoords[i].copy();
    }
    for (int zoom = feature.getMaxZoom(); zoom >= feature.getMinZoom(); zoom--) {
      Map<String, Object> attrs = feature.getAttrsAtZoom(zoom);
      double buffer = feature.getBufferPixelsAtZoom(zoom) / 256;
      int tilesAtZoom = 1 << zoom;
      // scale coordinates for this zoom
      for (int i = 0; i < coords.length; i++) {
        var orig = origCoords[i];
        coords[i].setX(orig.x * tilesAtZoom);
        coords[i].setY(orig.y * tilesAtZoom);
      }


      // for "label grid" point density limiting, compute the grid square that this point sits in
      // only valid if not a multipoint
      RenderedFeature.Group groupInfo = null;
      if (hasLabelGrid && coords.length == 1) {
        double labelGridTileSize = feature.getPointLabelGridPixelSizeAtZoom(zoom) / 256d;
        groupInfo = labelGridTileSize < 1d / 4096d ? null : new RenderedFeature.Group(
          GeoUtils.labelGridId(tilesAtZoom, labelGridTileSize, coords[0]),
          feature.getPointLabelGridLimitAtZoom(zoom)
        );
      }

      // compute the tile coordinate of every tile these points should show up in at the given buffer size
      TileExtents.ForZoom extents = config.bounds().tileExtents().getForZoom(zoom);
      TiledGeometry tiled = TiledGeometry.slicePointsIntoTiles(extents, buffer, zoom, coords);
      int emitted = 0;
      for (var entry : tiled.getTileData().entrySet()) {
        TileCoord tile = entry.getKey();
        List<List<CoordinateSequence>> result = entry.getValue();
        Geometry geom = GeometryCoordinateSequences.reassemblePoints(result);
        encodeAndEmitFeature(feature, feature.getId(), attrs, tile, geom, groupInfo, 0);
        emitted++;
      }
      stats.emittedFeatures(zoom, feature.getLayer(), emitted);
    }

    stats.processedElement("point", feature.getLayer());
  }

  private void encodeAndEmitFeature(FeatureCollector.Feature feature, long id, Map<String, Object> attrs,
    TileCoord tile, Geometry geom, RenderedFeature.Group groupInfo, int scale) {
    consumer.accept(new RenderedFeature(
      tile,
      new VectorTile.Feature(
        feature.getLayer(),
        id,
        VectorTile.encodeGeometry(geom, scale),
        attrs,
        groupInfo == null ? VectorTile.Feature.NO_GROUP : groupInfo.group()
      ),
      feature.getSortKey(),
      Optional.ofNullable(groupInfo)
    ));
  }

  private void renderPoint(FeatureCollector.Feature feature, MultiPoint points) {
    /*
     * Attempt to encode multipoints as a single feature sharing attributes and sort-key
     * but if it has label grid data then need to fall back to separate features per point,
     * so they can be filtered individually.
     */
    if (feature.hasLabelGrid()) {
      for (Coordinate coord : points.getCoordinates()) {
        renderPoint(feature, coord);
      }
    } else {
      renderPoint(feature, points.getCoordinates());
    }
  }

  private void renderLineOrPolygon(FeatureCollector.Feature feature, Geometry input) {
<<<<<<< HEAD
    long id = feature.getSourceId();
=======
>>>>>>> 9f960022
    boolean area = input instanceof Polygonal;
    double worldLength = (area || input.getNumGeometries() > 1) ? 0 : input.getLength();
    String numPointsAttr = feature.getNumPointsAttr();
    for (int z = feature.getMaxZoom(); z >= feature.getMinZoom(); z--) {
      double scale = 1 << z;
      double tolerance = feature.getPixelToleranceAtZoom(z) / 256d;
      double minSize = feature.getMinPixelSizeAtZoom(z) / 256d;
      if (area) {
        // treat minPixelSize as the edge of a square that defines minimum area for features
        minSize *= minSize;
      } else if (worldLength > 0 && worldLength * scale < minSize) {
        // skip linestring, too short
        continue;
      }

      double buffer = feature.getBufferPixelsAtZoom(z) / 256;
      TileExtents.ForZoom extents = config.bounds().tileExtents().getForZoom(z);

      // TODO potential optimization: iteratively simplify z+1 to get z instead of starting with original geom each time
      // simplify only takes 4-5 minutes of wall time when generating the planet though, so not a big deal
      Geometry scaled = AffineTransformation.scaleInstance(scale, scale).transform(input);
      TiledGeometry sliced;
      Geometry geom = DouglasPeuckerSimplifier.simplify(scaled, tolerance);
      List<List<CoordinateSequence>> groups = GeometryCoordinateSequences.extractGroups(geom, minSize);
      try {
        sliced = TiledGeometry.sliceIntoTiles(groups, buffer, area, z, extents);
      } catch (GeometryException e) {
        try {
          geom = GeoUtils.fixPolygon(geom);
          groups = GeometryCoordinateSequences.extractGroups(geom, minSize);
          sliced = TiledGeometry.sliceIntoTiles(groups, buffer, area, z, extents);
        } catch (GeometryException ex) {
          ex.log(stats, "slice_line_or_polygon", "Error slicing feature at z" + z + ": " + feature);
          // omit from this zoom level, but maybe the next will be better
          continue;
        }
      }
      Map<String, Object> attrs = feature.getAttrsAtZoom(sliced.zoomLevel());
      if (numPointsAttr != null) {
        // if profile wants the original number of points that the simplified but untiled geometry started with
        attrs = new TreeMap<>(attrs);
        attrs.put(numPointsAttr, geom.getNumPoints());
      }
      writeTileFeatures(z, feature.getId(), feature, sliced, attrs);
    }

    stats.processedElement(area ? "polygon" : "line", feature.getLayer());
  }

  private void writeTileFeatures(int zoom, long id, FeatureCollector.Feature feature, TiledGeometry sliced,
    Map<String, Object> attrs) {
    int emitted = 0;
    for (var entry : sliced.getTileData().entrySet()) {
      TileCoord tile = entry.getKey();
      try {
        List<List<CoordinateSequence>> geoms = entry.getValue();

        Geometry geom;
        int scale = 0;
        if (feature.isPolygon()) {
          geom = GeometryCoordinateSequences.reassemblePolygons(geoms);
          /*
           * Use the very expensive, but necessary JTS Geometry#buffer(0) trick to repair invalid polygons (with self-
           * intersections) and JTS GeometryPrecisionReducer utility to snap polygon nodes to the vector tile grid
           * without introducing self-intersections.
           *
           * See https://docs.mapbox.com/vector-tiles/specification/#simplification for issues that can arise from naive
           * coordinate rounding.
           */
          geom = GeoUtils.snapAndFixPolygon(geom, stats, "render");
          // JTS utilities "fix" the geometry to be clockwise outer/CCW inner but vector tiles flip Y coordinate,
          // so we need outer CCW/inner clockwise
          geom = geom.reverse();
        } else {
          geom = GeometryCoordinateSequences.reassembleLineStrings(geoms);
          // Store lines with extra precision (2^scale) in intermediate feature storage so that
          // rounding does not introduce artificial endpoint intersections and confuse line merge
          // post-processing.  Features need to be "unscaled" in FeatureGroup after line merging,
          // and before emitting to the output archive.
          scale = Math.max(config.maxzoom(), 14) - zoom;
          // need 14 bits to represent tile coordinates (4096 * 2 for buffer * 2 for zigzag encoding)
          // so cap the scale factor to avoid overflowing 32-bit integer space
          scale = Math.min(31 - 14, scale);
        }

        if (!geom.isEmpty()) {
          encodeAndEmitFeature(feature, id, attrs, tile, geom, null, scale);
          emitted++;
        }
      } catch (GeometryException e) {
        e.log(stats, "write_tile_features", "Error writing tile " + tile + " feature " + feature);
      }
    }

    // polygons that span multiple tiles contain detail about the outer edges separate from the filled tiles, so emit
    // filled tiles now
    if (feature.isPolygon()) {
      emitted += emitFilledTiles(id, feature, sliced);
    }

    stats.emittedFeatures(zoom, feature.getLayer(), emitted);
  }

  private int emitFilledTiles(long id, FeatureCollector.Feature feature, TiledGeometry sliced) {
    Optional<RenderedFeature.Group> groupInfo = Optional.empty();
    /*
     * Optimization: large input polygons that generate many filled interior tiles (i.e. the ocean), the encoder avoids
     * re-encoding if groupInfo and vector tile feature are == to previous values, so compute one instance at the start
     * of each zoom level for this feature.
     */
    VectorTile.Feature vectorTileFeature = new VectorTile.Feature(
      feature.getLayer(),
      id,
      FILL,
      feature.getAttrsAtZoom(sliced.zoomLevel())
    );

    int emitted = 0;
    for (TileCoord tile : sliced.getFilledTiles()) {
      consumer.accept(new RenderedFeature(
        tile,
        vectorTileFeature,
        feature.getSortKey(),
        groupInfo
      ));
      emitted++;
    }
    return emitted;
  }

  @Override
  public void close() {
    if (closeable != null) {
      try {
        closeable.close();
      } catch (IOException e) {
        throw new UncheckedIOException(e);
      }
    }
  }
}<|MERGE_RESOLUTION|>--- conflicted
+++ resolved
@@ -15,10 +15,7 @@
 import java.util.List;
 import java.util.Map;
 import java.util.Optional;
-<<<<<<< HEAD
 import java.util.TreeMap;
-=======
->>>>>>> 9f960022
 import java.util.function.Consumer;
 import org.locationtech.jts.geom.Coordinate;
 import org.locationtech.jts.geom.CoordinateSequence;
@@ -41,10 +38,6 @@
  * profile (like zoom range, min pixel size, output attributes and their zoom ranges).
  */
 public class FeatureRenderer implements Consumer<FeatureCollector.Feature>, Closeable {
-<<<<<<< HEAD
-
-=======
->>>>>>> 9f960022
   private static final Logger LOGGER = LoggerFactory.getLogger(FeatureRenderer.class);
   private static final VectorTile.VectorGeometry FILL = VectorTile.encodeGeometry(GeoUtils.JTS_FACTORY
     .createPolygon(GeoUtils.JTS_FACTORY.createLinearRing(new PackedCoordinateSequence.Double(new double[]{
@@ -98,10 +91,7 @@
   }
 
   private void renderPoint(FeatureCollector.Feature feature, Coordinate... origCoords) {
-<<<<<<< HEAD
-    long id = feature.getSourceId();
-=======
->>>>>>> 9f960022
+    long id = feature.getId();
     boolean hasLabelGrid = feature.hasLabelGrid();
     Coordinate[] coords = new Coordinate[origCoords.length];
     for (int i = 0; i < origCoords.length; i++) {
@@ -138,7 +128,7 @@
         TileCoord tile = entry.getKey();
         List<List<CoordinateSequence>> result = entry.getValue();
         Geometry geom = GeometryCoordinateSequences.reassemblePoints(result);
-        encodeAndEmitFeature(feature, feature.getId(), attrs, tile, geom, groupInfo, 0);
+        encodeAndEmitFeature(feature, id, attrs, tile, geom, groupInfo, 0);
         emitted++;
       }
       stats.emittedFeatures(zoom, feature.getLayer(), emitted);
@@ -179,10 +169,7 @@
   }
 
   private void renderLineOrPolygon(FeatureCollector.Feature feature, Geometry input) {
-<<<<<<< HEAD
-    long id = feature.getSourceId();
-=======
->>>>>>> 9f960022
+    long id = feature.getId();
     boolean area = input instanceof Polygonal;
     double worldLength = (area || input.getNumGeometries() > 1) ? 0 : input.getLength();
     String numPointsAttr = feature.getNumPointsAttr();
@@ -226,7 +213,7 @@
         attrs = new TreeMap<>(attrs);
         attrs.put(numPointsAttr, geom.getNumPoints());
       }
-      writeTileFeatures(z, feature.getId(), feature, sliced, attrs);
+      writeTileFeatures(z, id, feature, sliced, attrs);
     }
 
     stats.processedElement(area ? "polygon" : "line", feature.getLayer());
