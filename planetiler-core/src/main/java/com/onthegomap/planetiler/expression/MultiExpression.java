package com.onthegomap.planetiler.expression;

import static com.onthegomap.planetiler.expression.Expression.FALSE;
import static com.onthegomap.planetiler.expression.Expression.TRUE;
import static com.onthegomap.planetiler.expression.Expression.matchType;
import static com.onthegomap.planetiler.geo.GeoUtils.EMPTY_GEOMETRY;

import com.onthegomap.planetiler.reader.SimpleFeature;
import com.onthegomap.planetiler.reader.SourceFeature;
import java.util.ArrayList;
import java.util.Comparator;
import java.util.HashMap;
import java.util.HashSet;
import java.util.List;
import java.util.Map;
import java.util.Set;
import java.util.function.Consumer;
import java.util.function.Function;
import java.util.function.Predicate;
import java.util.function.UnaryOperator;
<<<<<<< HEAD
=======
import java.util.stream.Collectors;
>>>>>>> ffb15741

/**
 * A list of {@link Expression Expressions} to evaluate on input elements.
 * <p>
 * {@link #index()} returns an optimized {@link Index} that evaluates the minimal set of expressions on the keys present
 * on the element.
 * <p>
 * {@link Index#getMatches(SourceFeature)} returns the data value associated with the expressions that match an input
 * element.
 *
 * @param <T> type of data value associated with each expression
 */
public record MultiExpression<T> (List<Entry<T>> expressions) {

  private static final Comparator<WithId> BY_ID = Comparator.comparingInt(WithId::id);

  public static <T> MultiExpression<T> of(List<Entry<T>> expressions) {
    return new MultiExpression<>(expressions);
  }

  public static <T> Entry<T> entry(T result, Expression expression) {
    return new Entry<>(result, expression);
  }

  /**
   * Evaluates a list of expressions on an input element, storing the matches into {@code result} and using {@code
   * visited} to avoid evaluating an expression more than once.
   */
  private static <T> void visitExpressions(SourceFeature input, List<Match<T>> result,
    boolean[] visited, List<EntryWithId<T>> expressions) {
    if (expressions != null) {
      for (EntryWithId<T> expressionValue : expressions) {
        if (!visited[expressionValue.id]) {
          visited[expressionValue.id] = true;
          List<String> matchKeys = new ArrayList<>();
          if (expressionValue.expression().evaluate(input, matchKeys)) {
            result.add(new Match<>(expressionValue.result, matchKeys, expressionValue.id));
          }
        }
      }
    }
  }

  /** Calls {@code acceptKey} for every tag that could possibly cause {@code exp} to match an input element. */
  private static void getRelevantKeys(Expression exp, Consumer<String> acceptKey) {
    if (exp instanceof Expression.And and) {
      and.children().forEach(child -> getRelevantKeys(child, acceptKey));
    } else if (exp instanceof Expression.Or or) {
      or.children().forEach(child -> getRelevantKeys(child, acceptKey));
    } else if (exp instanceof Expression.Not) {
      // ignore anything that's purely used as a filter
    } else if (exp instanceof Expression.MatchField field) {
      acceptKey.accept(field.field());
    } else if (exp instanceof Expression.MatchAny any) {
      acceptKey.accept(any.field());
    }
  }

  /**
   * Calls {@code acceptKey} for every tag that, when missing, could possibly cause {@code exp} to match an input
   * element.
   */
  private static void getRelevantMissingKeys(Expression exp, Consumer<String> acceptKey) {
    if (exp instanceof Expression.And and) {
      and.children().forEach(child -> getRelevantMissingKeys(child, acceptKey));
    } else if (exp instanceof Expression.Or or) {
      or.children().forEach(child -> getRelevantMissingKeys(child, acceptKey));
    } else if (exp instanceof Expression.Not) {
      // ignore anything that's purely used as a filter
    } else if (exp instanceof Expression.MatchAny any && any.matchWhenMissing()) {
      acceptKey.accept(any.field());
    }
  }

  /** Returns an optimized index for matching {@link #expressions()} against each input element. */
  public Index<T> index() {
    if (expressions.isEmpty()) {
      return new EmptyIndex<>();
    }
    boolean caresAboutGeometryType =
      expressions.stream().anyMatch(entry -> entry.expression.contains(exp -> exp instanceof Expression.MatchType));
    return caresAboutGeometryType ? new GeometryTypeIndex<>(this) : new KeyIndex<>(this);
  }

  /** Returns a copy of this multi-expression that replaces every expression using {@code mapper}. */
  public MultiExpression<T> map(UnaryOperator<Expression> mapper) {
    return new MultiExpression<>(
      expressions.stream()
        .map(entry -> entry(entry.result, mapper.apply(entry.expression).simplify()))
        .filter(entry -> entry.expression != Expression.FALSE)
        .toList()
    );
  }

  /**
   * Returns a copy of this multi-expression that replaces every sub-expression that matches {@code test} with {@code
   * b}.
   */
  public MultiExpression<T> replace(Predicate<Expression> test, Expression b) {
    return map(e -> e.replace(test, b));
  }

  /**
   * Returns a copy of this multi-expression that replaces every sub-expression equal to {@code a} with {@code b}.
   */
  public MultiExpression<T> replace(Expression a, Expression b) {
    return map(e -> e.replace(a, b));
  }

  /** Returns a copy of this multi-expression with each expression simplified. */
  public MultiExpression<T> simplify() {
    return map(e -> e.simplify());
  }

  /** Returns a copy of this multi-expression, filtering-out the entry for each data value matching {@code accept}. */
  public MultiExpression<T> filterResults(Predicate<T> accept) {
    return new MultiExpression<>(
      expressions.stream()
        .filter(entry -> accept.test(entry.result))
        .toList()
    );
  }

  /** Returns a copy of this multi-expression, replacing the data value with {@code fn}. */
  public <U> MultiExpression<U> mapResults(Function<T, U> fn) {
    return new MultiExpression<>(
      expressions.stream()
        .map(entry -> entry(fn.apply(entry.result), entry.expression))
        .toList()
    );
  }

  /**
   * An optimized index for finding which expressions match an input element.
   *
   * @param <T> type of data value associated with each expression
   */
  public interface Index<T> {

    List<Match<T>> getMatchesWithTriggers(SourceFeature input);

    /** Returns all data values associated with expressions that match an input element. */
    default List<T> getMatches(SourceFeature input) {
      List<Match<T>> matches = getMatchesWithTriggers(input);
      return matches.stream().sorted(BY_ID).map(d -> d.match).toList();
    }

    /**
     * Returns the data value associated with the first expression that match an input element, or {@code defaultValue}
     * if none match.
     */
    default T getOrElse(SourceFeature input, T defaultValue) {
      List<T> matches = getMatches(input);
      return matches.isEmpty() ? defaultValue : matches.get(0);
    }

    /**
     * Returns the data value associated with expressions matching a feature with {@code tags}.
     */
    default T getOrElse(Map<String, Object> tags, T defaultValue) {
      List<T> matches = getMatches(SimpleFeature.create(EMPTY_GEOMETRY, tags));
      return matches.isEmpty() ? defaultValue : matches.get(0);
    }

    /** Returns true if any expression matches that tags from an input element. */
    default boolean matches(SourceFeature input) {
      return !getMatchesWithTriggers(input).isEmpty();
    }

    default boolean isEmpty() {
      return false;
    }
  }

  private interface WithId {
    int id();
  }

  private static class EmptyIndex<T> implements Index<T> {

    @Override
    public List<Match<T>> getMatchesWithTriggers(SourceFeature input) {
      return List.of();
    }

    @Override
    public boolean isEmpty() {
      return true;
    }
  }

  /** Index that limits the search space of expressions based on keys present on an input element. */
  private static class KeyIndex<T> implements Index<T> {

    private final int numExpressions;
    // index from source feature tag key to the expressions that include it so that
    // we can limit the number of expressions we need to evaluate for each input,
    // improves matching performance by ~5x
    private final Map<String, List<EntryWithId<T>>> keyToExpressionsMap;
    // same as keyToExpressionsMap but as a list (optimized for iteration when # source feature keys > # tags we care about)
    private final List<Map.Entry<String, List<EntryWithId<T>>>> keyToExpressionsList;
    // expressions that should match when certain tags are *not* present on an input element
    private final List<Map.Entry<String, List<EntryWithId<T>>>> missingKeyToExpressionList;
    // expressions that match a constant true input element
    private final List<EntryWithId<T>> constantTrueExpressionList;

    private KeyIndex(MultiExpression<T> expressions) {
      int id = 1;
      // build the indexes
      Map<String, Set<EntryWithId<T>>> keyToExpressions = new HashMap<>();
      Map<String, Set<EntryWithId<T>>> missingKeyToExpressions = new HashMap<>();
      List<EntryWithId<T>> constants = new ArrayList<>();

      for (var entry : expressions.expressions) {
        Expression expression = entry.expression;
        EntryWithId<T> expressionValue = new EntryWithId<>(entry.result, expression, id++);
        getRelevantKeys(expression,
          key -> keyToExpressions.computeIfAbsent(key, k -> new HashSet<>()).add(expressionValue));
        getRelevantMissingKeys(expression,
          key -> missingKeyToExpressions.computeIfAbsent(key, k -> new HashSet<>()).add(expressionValue));
        if (expression.equals(TRUE)) {
          constants.add(expressionValue);
        }
      }
      // create immutable copies for fast iteration at matching time
      constantTrueExpressionList = List.copyOf(constants);
      keyToExpressionsMap = keyToExpressions.entrySet().stream().collect(Collectors.toUnmodifiableMap(
        Map.Entry::getKey,
        entry -> entry.getValue().stream().toList()
      ));
      keyToExpressionsList = List.copyOf(keyToExpressionsMap.entrySet());
      missingKeyToExpressionList = missingKeyToExpressions.entrySet().stream()
        .map(entry -> Map.entry(entry.getKey(), entry.getValue().stream().toList())).toList();
      numExpressions = id;
    }

    /** Lookup matches in this index for expressions that match a certain type. */
    @Override
    public List<Match<T>> getMatchesWithTriggers(SourceFeature input) {
      List<Match<T>> result = new ArrayList<>();
      boolean[] visited = new boolean[numExpressions];
      for (var entry : constantTrueExpressionList) {
        result.add(new Match<>(entry.result, List.of(), entry.id));
      }
      for (var entry : missingKeyToExpressionList) {
        if (!input.hasTag(entry.getKey())) {
          visitExpressions(input, result, visited, entry.getValue());
        }
      }
      Map<String, Object> tags = input.tags();
      if (tags.size() < keyToExpressionsMap.size()) {
        for (String inputKey : tags.keySet()) {
          visitExpressions(input, result, visited, keyToExpressionsMap.get(inputKey));
        }
      } else {
        for (var entry : keyToExpressionsList) {
          if (tags.containsKey(entry.getKey())) {
            visitExpressions(input, result, visited, entry.getValue());
          }
        }
      }
      return result;
    }
  }

  /** Index that limits the search space of expressions based on geometry type of an input element. */
  private static class GeometryTypeIndex<T> implements Index<T> {

    private final KeyIndex<T> pointIndex;
    private final KeyIndex<T> lineIndex;
    private final KeyIndex<T> polygonIndex;

    private GeometryTypeIndex(MultiExpression<T> expressions) {
      // build an index per type then search in each of those indexes based on the geometry type of each input element
      // this narrows the search space substantially, improving matching performance
      pointIndex = indexForType(expressions, Expression.POINT_TYPE);
      lineIndex = indexForType(expressions, Expression.LINESTRING_TYPE);
      polygonIndex = indexForType(expressions, Expression.POLYGON_TYPE);
    }

    private KeyIndex<T> indexForType(MultiExpression<T> expressions, String type) {
      return new KeyIndex<>(expressions
        .replace(matchType(type), TRUE)
        .replace(e -> e instanceof Expression.MatchType, FALSE)
        .simplify());
    }

    /**
     * Returns all data values associated with expressions that match an input element, along with the tag keys that
     * caused the match.
     */
    public List<Match<T>> getMatchesWithTriggers(SourceFeature input) {
      List<Match<T>> result;
      if (input.isPoint()) {
        result = pointIndex.getMatchesWithTriggers(input);
      } else if (input.canBeLine()) {
        result = lineIndex.getMatchesWithTriggers(input);
        // closed ways can be lines or polygons, unless area=yes or no
        if (input.canBePolygon()) {
          result.addAll(polygonIndex.getMatchesWithTriggers(input));
        }
      } else if (input.canBePolygon()) {
        result = polygonIndex.getMatchesWithTriggers(input);
      } else {
        result = pointIndex.getMatchesWithTriggers(input);
      }
      return result;
    }
  }

  /** An expression/value pair with unique ID to store whether we evaluated it yet. */
  private record EntryWithId<T> (T result, Expression expression, @Override int id) implements WithId {}

  /**
   * An {@code expression} to evaluate on input elements and {@code result} value to return when the element matches.
   */
  public record Entry<T> (T result, Expression expression) {}

  /** The result when an expression matches, along with the input element tag {@code keys} that triggered the match. */
  public record Match<T> (T match, List<String> keys, @Override int id) implements WithId {}
}<|MERGE_RESOLUTION|>--- conflicted
+++ resolved
@@ -18,10 +18,7 @@
 import java.util.function.Function;
 import java.util.function.Predicate;
 import java.util.function.UnaryOperator;
-<<<<<<< HEAD
-=======
 import java.util.stream.Collectors;
->>>>>>> ffb15741
 
 /**
  * A list of {@link Expression Expressions} to evaluate on input elements.
