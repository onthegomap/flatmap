--- conflicted
+++ resolved
@@ -25,10 +25,7 @@
     <dependency>
       <groupId>org.commonmark</groupId>
       <artifactId>commonmark</artifactId>
-<<<<<<< HEAD
-=======
       <version>0.19.0</version>
->>>>>>> 85a50cf7
     </dependency>
 
     <dependency>
