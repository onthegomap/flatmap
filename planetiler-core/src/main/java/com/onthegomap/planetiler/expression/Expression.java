--- conflicted
+++ resolved
@@ -34,43 +34,9 @@
   String RELATION_MEMBER_TYPE = "relation_member";
 
   Set<String> supportedTypes = Set.of(LINESTRING_TYPE, POINT_TYPE, POLYGON_TYPE, RELATION_MEMBER_TYPE);
-<<<<<<< HEAD
-  Expression TRUE = new Expression() {
-    @Override
-    public String toString() {
-      return "TRUE";
-    }
-
-    @Override
-    public boolean evaluate(SourceFeature input, List<String> matchKeys) {
-      return true;
-    }
-
-    @Override
-    public boolean evaluate(SourceFeature input) {
-      return true;
-    }
-  };
-  Expression FALSE = new Expression() {
-    public String toString() {
-      return "FALSE";
-    }
-
-    @Override
-    public boolean evaluate(SourceFeature input, List<String> matchKeys) {
-      return false;
-    }
-
-    @Override
-    public boolean evaluate(SourceFeature input) {
-      return false;
-    }
-  };
-=======
   Expression TRUE = new Constant(true, "TRUE");
   Expression FALSE = new Constant(false, "FALSE");
   BiFunction<WithTags, String, Object> GET_TAG = WithTags::getTag;
->>>>>>> ffb15741
 
   static And and(Expression... children) {
     return and(List.of(children));
@@ -107,15 +73,7 @@
    * {@code values} can contain exact matches, "%text%" to match any value containing "text", or "" to match any value.
    */
   static MatchAny matchAny(String field, List<?> values) {
-<<<<<<< HEAD
-    return new MatchAny(field, SourceFeature::getTag,
-      values.stream()
-        //Ensure that we can handle List<String>, List<Long>, etc
-        .map(Object.class::cast)
-        .toList());
-=======
     return new MatchAny(field, GET_TAG, values);
->>>>>>> ffb15741
   }
 
   /**
@@ -124,11 +82,7 @@
    * <p>
    * {@code values} can contain exact matches, "%text%" to match any value containing "text", or "" to match any value.
    */
-<<<<<<< HEAD
-  static MatchAny matchAnyTyped(String field, BiFunction<SourceFeature, String, Object> typeGetter, Object... values) {
-=======
   static MatchAny matchAnyTyped(String field, BiFunction<WithTags, String, Object> typeGetter, Object... values) {
->>>>>>> ffb15741
     return matchAnyTyped(field, typeGetter, List.of(values));
   }
 
@@ -138,11 +92,7 @@
    * <p>
    * {@code values} can contain exact matches, "%text%" to match any value containing "text", or "" to match any value.
    */
-<<<<<<< HEAD
-  static MatchAny matchAnyTyped(String field, BiFunction<SourceFeature, String, Object> typeGetter,
-=======
   static MatchAny matchAnyTyped(String field, BiFunction<WithTags, String, Object> typeGetter,
->>>>>>> ffb15741
     List<?> values) {
     return new MatchAny(field, typeGetter, values);
   }
@@ -289,20 +239,16 @@
    */
   boolean evaluate(WithTags input, List<String> matchKeys);
 
-<<<<<<< HEAD
   /**
    * Returns true if this expression matches an input element.
    *
    * @param input the input element
    * @return true if this expression matches the input element
    */
-  boolean evaluate(SourceFeature input);
-
-  record And(List<Expression> children) implements Expression {
-=======
+  boolean evaluate(WithTags input);
+
   /** Returns Java code that can be used to reconstruct this expression. */
   String generateJavaCode();
->>>>>>> ffb15741
 
   /** A constant boolean value. */
   record Constant(boolean value, @Override String generateJavaCode) implements Expression {
@@ -430,20 +376,12 @@
    */
   record MatchAny(
     String field, List<?> values, Set<String> exactMatches, List<String> wildcards, boolean matchWhenMissing,
-<<<<<<< HEAD
-    BiFunction<SourceFeature, String, Object> valueGetter
-=======
     BiFunction<WithTags, String, Object> valueGetter
->>>>>>> ffb15741
   ) implements Expression {
 
     private static final Pattern containsPattern = Pattern.compile("^%(.*)%$");
 
-<<<<<<< HEAD
-    MatchAny(String field, BiFunction<SourceFeature, String, Object> valueGetter, List<?> values) {
-=======
     MatchAny(String field, BiFunction<WithTags, String, Object> valueGetter, List<?> values) {
->>>>>>> ffb15741
       this(field, values,
         values.stream().map(Object::toString).filter(v -> !v.contains("%")).collect(Collectors.toSet()),
         values.stream().map(Object::toString).filter(v -> v.contains("%")).map(val -> {
@@ -459,11 +397,7 @@
     }
 
     @Override
-<<<<<<< HEAD
-    public boolean evaluate(SourceFeature input, List<String> matchKeys) {
-=======
-    public boolean evaluate(WithTags input, List<String> matchKeys) {
->>>>>>> ffb15741
+    public boolean evaluate(WithTags input, List<String> matchKeys) {
       Object value = valueGetter.apply(input, field);
       if (value == null) {
         return matchWhenMissing;
@@ -484,8 +418,7 @@
     }
 
     @Override
-<<<<<<< HEAD
-    public boolean evaluate(SourceFeature input) {
+    public boolean evaluate(WithTags input) {
       Object value = valueGetter.apply(input, field);
       if (value == null) {
         return matchWhenMissing;
@@ -503,11 +436,6 @@
       }
     }
 
-    @Override
-    public String toString() {
-      return "matchAny(" + Format.quote(field) + ", " + values.stream().map(Expression::stringifyTypedObject)
-        .collect(Collectors.joining(", ")) + ")";
-=======
     public String generateJavaCode() {
       // java code generation only needed for the simple cases used by openmaptiles schema generation
       List<String> valueStrings = new ArrayList<>();
@@ -525,7 +453,6 @@
         }
       }
       return "matchAny(" + Format.quote(field) + ", " + String.join(", ", valueStrings) + ")";
->>>>>>> ffb15741
     }
   }
 
