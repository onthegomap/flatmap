--- conflicted
+++ resolved
@@ -11,13 +11,8 @@
     <project.build.sourceEncoding>UTF-8</project.build.sourceEncoding>
     <maven.compiler.source>16</maven.compiler.source>
     <maven.compiler.target>16</maven.compiler.target>
-<<<<<<< HEAD
     <planetiler.version>0.6-SNAPSHOT</planetiler.version>
-    <junit.version>5.9.0</junit.version>
-=======
-    <planetiler.version>0.5-SNAPSHOT</planetiler.version>
     <junit.version>5.9.1</junit.version>
->>>>>>> 321e24ba
     <!-- Replace this with the main class for the profile you add -->
     <mainClass>com.onthegomap.planetiler.examples.BikeRouteOverlay</mainClass>
   </properties>
